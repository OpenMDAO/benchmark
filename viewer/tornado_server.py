--- conflicted
+++ resolved
@@ -18,11 +18,7 @@
             print "    "+file
             dbs.append(file.lsplit(".")[0])
         self.render("main_template.html", dbs=dbs)
-<<<<<<< HEAD
-        
-=======
 
->>>>>>> de52de97
 
 class ProjectHandler(tornado.web.RequestHandler):
     def get(self, project):
@@ -30,15 +26,6 @@
         print os.path.join(database_dir, project)
         if (project+".db") not in os.listdir(database_dir):
             print "      PROJECT " + project + " DOES NOT EXIST."
-<<<<<<< HEAD
-            return            
-        db = BenchmarkDatabase(os.path.join(database_dir, project))
-        specs=[]
-        for row in db.cursor.execute('SELECT * FROM BenchmarkData WHERE Status=="OK" ORDER BY DateTime'):
-            if (row[1] not in specs):
-              specs.append(row[1])
-        self.render("proj_template.html", title=project, spec=specs)
-=======
             return
         db = BenchmarkDatabase(os.path.join(database_dir, project))
         specs = db.get_specs()
@@ -52,7 +39,6 @@
 
         self.render("proj_template.html", title=project, spec=specs, date=date, dates=dates)
 
->>>>>>> de52de97
 
 class SpecHandler(tornado.web.RequestHandler):
     def get(self, project, spec):
@@ -70,13 +56,8 @@
             data.setdefault("LoadAvg5m", []).append(row[6])
             data.setdefault("LoadAvg15m", []).append(row[7])
 
-<<<<<<< HEAD
-        commits = []
-        for timestamp in data['timestamp']:
-=======
         commits = {}
         for timestamp in data["timestamp"]:
->>>>>>> de52de97
             tmp_list = []
             for row in db.cursor.execute('SELECT * FROM Commits WHERE DateTime==? ORDER BY DateTime', (timestamp,)):
                 # row[0] is timestamp, row[1] is trigger, row[2] is commit
