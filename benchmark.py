--- conflicted
+++ resolved
@@ -729,14 +729,12 @@
     parser.add_argument('-k', '--keep-env', action='store_true', dest='keep_env',
                         help='keep the created conda env after execution (usually for troubleshooting purposes)')
 
-<<<<<<< HEAD
     parser.add_argument('-u', '--unit-tests', action='store_true', dest='unit_tests',
                         help='run the unit tests before running the benchmarks.')
-=======
+
     parser.add_argument('-d', '--dump', action='store_true', dest='dump',
                         help='dump the contents of the database to an SQL file')
 
->>>>>>> 11e01dde
     return parser
 
 
