--- conflicted
+++ resolved
@@ -372,11 +372,7 @@
 
             # run unit tests
             if unit_tests:
-<<<<<<< HEAD
-                run_unittests(run_name, keep_env)
-=======
                 run_unittests(run_name, keep_env, dependencies)
->>>>>>> 9688b93c
 
             # run benchmarks and add data to database
             csv_file = run_name+".csv"
@@ -545,31 +541,16 @@
     if os.path.exists(repo_dir):
         code, out, err = get_exitcode_stdout_stderr(remove_cmd)
 
-<<<<<<< HEAD
-def run_unittests(env_name, keep_env):
-    testflo_cmd = "testflo "
-    # inspect env to see if mpi4py is in there.  If so, add -i to testflo cmd
-    if "mpi4py" in dependencies:
-        testflo_cmd = testflo_cmd + " -i"
-=======
 def run_unittests(env_name, keep_env, dependencies):
     testflo_cmd = "testflo "
 
     # inspect env to see if mpi4py is in there.  If so, add -i to testflo cmd
     if "mpi4py" in dependencies:
         testflo_cmd.append(" -i")
->>>>>>> 9688b93c
 
     # run testflo command
     code, out, err = get_exitcode_stdout_stderr(testflo_cmd)
     
-<<<<<<< HEAD
-    #if failure, post to slack, quit
-    if code:
-        post_file_to_slack("test_report.out")
-        logging.warn("Failed unit testing.", out, err)
-        if not keep_env: remove_env(run_name, keep_env)
-=======
     #if failure, post to slack, notify of failure, quit
     if code:
         fail_msg = "\"%s : pre-benchmark regression testing has failed. See attached results file.\"" % (env_name.split("_")[0])
@@ -577,7 +558,6 @@
         
         logging.warn("Failed unit testing.", out, err)
         if not keep_env: remove_env(env_name, keep_env)
->>>>>>> 9688b93c
         raise RuntimeError("Failed unit testing.")
 
 def run_benchmarks(csv_file):
@@ -754,11 +734,7 @@
 
     parser.add_argument('-u', '--unit-tests', action='store_true', dest='unit_tests',
                         help='run the unit tests before running the benchmarks.')
-<<<<<<< HEAD
-
-=======
     
->>>>>>> 9688b93c
     parser.add_argument('-d', '--dump', action='store_true', dest='dump',
                         help='dump the contents of the database to an SQL file')
 
