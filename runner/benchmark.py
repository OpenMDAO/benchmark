--- conflicted
+++ resolved
@@ -372,12 +372,9 @@
     pipinstall = "pip install --install-option=\"--prefix=" + conda_dir.replace("bin", "envs/"+env_name) + "\" "
 
     # install testflo to do the benchmarking
-<<<<<<< HEAD
-    code, out, err = execute_cmd(pipinstall + "testflo")
-=======
+    code, out, err = execute_cmd(pipinstall + os.path.expanduser("~/dev/testflo"))
     # code, out, err = execute_cmd(pipinstall + "git+https://github.com/openmdao/testflo")
-    code, out, err = execute_cmd(pipinstall + os.path.expanduser("~/dev/testflo"))
->>>>>>> 9f37fa2c
+    # code, out, err = execute_cmd(pipinstall + "testflo")
     if (code != 0):
         raise RuntimeError("Failed to install testflo to", env_name, code, out, err)
 
